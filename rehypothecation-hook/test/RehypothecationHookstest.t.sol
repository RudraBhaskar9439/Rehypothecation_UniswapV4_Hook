--- conflicted
+++ resolved
@@ -48,15 +48,13 @@
     mapping(address => mapping(address => uint256)) public deposits;
     mapping(address => MockAToken) public aTokens;
 
-<<<<<<< HEAD
-=======
+
     constructor() {}
 
     function createAToken(address asset, string memory name, string memory symbol) external {
         aTokens[asset] = new MockAToken(name, symbol, asset);
     }
 
->>>>>>> 9e72dcbb
     function supply(address asset, uint256 amount, address onBehalfOf, uint16) external {
         deposits[onBehalfOf][asset] += amount;
         // Mint aTokens to represent the deposit (1:1 ratio for simplicity)
@@ -91,12 +89,7 @@
         return withdrawAmount;
     }
 
-<<<<<<< HEAD
-    function withdraw(address asset, uint256 amount, address to) external returns (uint256) {
-        require(deposits[to][asset] >= amount, "Not enough balance");
-        deposits[to][asset] -= amount;
-        return amount;
-=======
+
     function getReserveData(address asset) external view returns (ReserveData memory) {
         return ReserveData({
             liquidityIndex: 0,
@@ -120,7 +113,6 @@
     function simulateYield(address asset, address user, uint256 yieldAmount) external {
         deposits[user][asset] += yieldAmount;
         aTokens[asset].mint(user, yieldAmount);
->>>>>>> 9e72dcbb
     }
 }
 
@@ -210,15 +202,13 @@
         token0.approve(address(aaveContract), type(uint256).max);
         token1.approve(address(aaveContract), type(uint256).max);
 
-<<<<<<< HEAD
-=======
+
         // Approve the mock lending pool to transfer tokens from orchestrator
         vm.startPrank(address(orchestrator));
         token0.approve(address(mockLendingPool), type(uint256).max);
         token1.approve(address(mockLendingPool), type(uint256).max);
         vm.stopPrank();
 
->>>>>>> 9e72dcbb
         (key,) = initPool(currency0, currency1, hook, 3000, SQRT_PRICE_1_1);
         poolKey = key;
     }
@@ -316,15 +306,7 @@
         // Check if liquidity went to Aave
         ILiquidityOrchestrator.PositionData memory position = orchestrator.getPosition(positionKey);
         console.log("Position state:", uint8(position.state));
-<<<<<<< HEAD
-        console.log("Position Aave amount 0:", position.aaveAmount0);
-        console.log("Position Aave amount 1:", position.aaveAmount1);
-        console.log("Position reserve amount 0:", position.reserveAmount0);
-        console.log("Position reserve amount 1:", position.reserveAmount1);
-        console.log("Position liquidity:", position.totalLiquidity);
-        assertTrue(position.state == ILiquidityOrchestrator.PositionState.IN_AAVE, "Position should be in Aave");
-        assertTrue(position.aaveAmount0 > 0 || position.aaveAmount1 > 0, "No liquidity in Aave");
-=======
+
         console.log("Position Aave amount 0:", FHE.decrypt(position.aaveAmount0));
         console.log("Position Aave amount 1:", FHE.decrypt(position.aaveAmount1));
         console.log("Position reserve amount 0:", FHE.decrypt(position.reserveAmount0));
@@ -338,7 +320,6 @@
             position.aaveAmount0 > 0 || position.aaveAmount1 > 0,
             "No liquidity in Aave"
         );
->>>>>>> 9e72dcbb
     }
 
     function test_removeLiquidityOutOfRange() public {
@@ -358,13 +339,10 @@
 
         bytes memory hookData = abi.encode(tickLower, tickUpper);
         bytes32 positionKey = keccak256(abi.encodePacked(poolKey.toId(), tickLower, tickUpper));
-<<<<<<< HEAD
-=======
 
         // Fund the orchestrator with tokens for Aave deposits
         token0.mint(address(orchestrator), 10 ether);
         token1.mint(address(orchestrator), 10 ether);
->>>>>>> 9e72dcbb
 
         // Add liquidity first
         _addLiquidity(tickLower, tickUpper, liquidity, hookData);
@@ -422,13 +400,11 @@
 
         bytes memory hookData = abi.encode(tickLower, tickUpper);
         bytes32 positionKey = keccak256(abi.encodePacked(poolKey.toId(), tickLower, tickUpper));
-<<<<<<< HEAD
-=======
+
 
         // Fund the orchestrator with tokens for potential Aave operations
         token0.mint(address(orchestrator), 10 ether);
         token1.mint(address(orchestrator), 10 ether);
->>>>>>> 9e72dcbb
 
         _addLiquidity(tickLower, tickUpper, liquidity, hookData);
 
