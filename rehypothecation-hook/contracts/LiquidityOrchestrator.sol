--- conflicted
+++ resolved
@@ -4,10 +4,7 @@
 
 import {Constant} from "./utils/Constant.sol";
 import {ILiquidityOrchestrator} from "./interfaces/ILiquidityOrchestrator.sol";
-<<<<<<< HEAD
-=======
 import {IAave} from "./interfaces/IAave.sol";
->>>>>>> 418cc3e2
 
 abstract contract LiquidityOrchestrator is ILiquidityOrchestrator {
     IAave public Aave;
@@ -60,30 +57,20 @@
      * @param currentTick Current tick before swap
      * @return needsWithdrawal True if position is currently active but liquidity is in Aave
      */
-<<<<<<< HEAD
-    function checkPreSwapLiquidityNeeds(bytes32 positionKey, int24 currentTick)
-        public
-        view
-        returns (bool needsWithdrawl)
-    {
-=======
+
     function checkPreSwapLiquidityNeeds(
         bytes32 positionKey,
         int24 currentTick
     ) public view returns (bool needsWithdrawl) {
->>>>>>> 418cc3e2
         PositionData storage p = positions[positionKey];
         if (!p.exists || p.totalLiquidity < Constant.MIN_POSITION_SIZE) {
             return false;
         }
 
         // Check if position is currently in range (swap will use this liquidity)
-<<<<<<< HEAD
-        bool currentlyInRange = (currentTick >= p.tickLower && currentTick <= p.tickUpper);
-=======
+
         bool currentlyInRange = (currentTick >= p.tickLower &&
             currentTick <= p.tickUpper);
->>>>>>> 418cc3e2
 
         // Need withdrawal if: position is currently active BUT liquidity is stuck in Aave
         return currentlyInRange && p.state == PositionState.IN_AAVE;
@@ -96,19 +83,12 @@
      * @param newTick Tick after swap
      * @return needsDeposit True if position became inactive and should go to Aave
      */
-<<<<<<< HEAD
-    function checkPostSwapLiquidityNeeds(bytes32 positionKey, int24 oldTick, int24 newTick)
-        public
-        view
-        returns (bool needsDeposit)
-    {
-=======
+
     function checkPostSwapLiquidityNeeds(
         bytes32 positionKey,
         int24 oldTick,
         int24 newTick
     ) public view returns (bool needsDeposit) {
->>>>>>> 418cc3e2
         PositionData storage p = positions[positionKey];
         if (!p.exists || p.totalLiquidity < Constant.MIN_POSITION_SIZE) {
             return false;
@@ -134,11 +114,6 @@
      * @return availableAmount0 Amount of token0 available for swap
      * @return availableAmount1 Amount of token1 available for swap
      */
-<<<<<<< HEAD
-    function preparePreSwapLiquidity(bytes32 positionKey, int24 currentTick)
-        external
-        returns (bool success, uint256 availableAmount0, uint256 avaavailableAmount1)
-=======
     function preparePreSwapLiquidity(
         bytes32 positionKey,
         int24 currentTick,
@@ -151,7 +126,6 @@
             uint256 availableAmount0,
             uint256 avaavailableAmount1
         )
->>>>>>> 418cc3e2
     {
         if (!checkPreSwapLiquidityNeeds(positionKey, currentTick)) {
             PositionData memory p = positions[positionKey];
@@ -160,19 +134,6 @@
 
         PositionData storage p = positions[positionKey];
 
-<<<<<<< HEAD
-        try yieldManager.withdrawFromAave(positionKey, p.aaveAmount0, p.aaveAmount1) returns (
-            uint256 withdrawnAmount0, uint256 withdrawnAmount1
-        ) {
-            p.state = PositionState.IN_RANGE;
-            p.reserveAmount0 += withdrawnAmount0;
-            p.reserveAmount1 += withdrawnAmount1;
-            p.aaveAmount0 = 0;
-            p.aaveAmount1 = 0;
-
-            emit PreSwapLiquidityPrepared(positionKey, true, withdrawnAmount0, withdrawnAmount1);
-            return (true, p.reserveAmount0, p.reserveAmount1);
-=======
         try Aave.withdraw(asset0, p.aaveAmount0, msg.sender) returns (
             uint256 withdrawnAmount0
         ) {
@@ -195,7 +156,6 @@
             } catch {
                 return _handleWithdrawalFailure(positionKey);
             }
->>>>>>> 418cc3e2
         } catch {
             return _handleWithdrawalFailure(positionKey);
         }
@@ -208,12 +168,7 @@
      * @param newTick Tick after swap
      * @return success True if post-swap management successful
      */
-<<<<<<< HEAD
-    function executePostSwapManagement(bytes32 positionKey, int24 oldTick, int24 newTick)
-        external
-        returns (bool success)
-    {
-=======
+
     function executePostSwapManagement(
         bytes32 positionKey,
         int24 oldTick,
@@ -221,7 +176,6 @@
         address asset0,
         address asset1
     ) external returns (bool success) {
->>>>>>> 418cc3e2
         if (!checkPostSwapLiquidityNeeds(positionKey, oldTick, newTick)) {
             return true;
         }
@@ -230,13 +184,10 @@
         lastActiveTick[positionKey] = oldTick; // Remember last active tick
 
         // Calculate amounts to deposit (keep reserve buffer)
-<<<<<<< HEAD
-        uint8 reservePCT = p.reservePct == 0 ? Constant.DEFAULT_RESERVE_PCT : p.reservePct;
-=======
+
         uint8 reservePCT = p.reservePct == 0
             ? Constant.DEFAULT_RESERVE_PCT
             : p.reservePct;
->>>>>>> 418cc3e2
 
         uint256 depositAmount0 = (p.reserveAmount0 * (100 - reservePCT)) / 100;
         uint256 depositAmount1 = (p.reserveAmount1 * (100 - reservePCT)) / 100;
@@ -245,18 +196,7 @@
             return true; // Nothing to deposit
         }
 
-<<<<<<< HEAD
-        try yieldManager.depositToAave(positionKey, depositAmount0, depositAmount1) {
-            // Update position state
-            p.state = PositionState.IN_AAVE;
-            p.reserveAmount0 -= depositAmount0;
-            p.reserveAmount1 -= depositAmount1;
-            p.aaveAmount0 += depositAmount0;
-            p.aaveAmount1 += depositAmount1;
-
-            emit PostSwapLiquidityDeposited(positionKey, depositAmount0, depositAmount1);
-            return true;
-=======
+
         try Aave.deposit(asset0, depositAmount0, msg.sender, 0) {
             try Aave.deposit(asset1, depositAmount1, msg.sender, 0) {
                 // Update position state
@@ -277,7 +217,6 @@
                 emit DepositFailed(positionKey, reason);
                 return false;
             }
->>>>>>> 418cc3e2
         } catch Error(string memory reason) {
             // Deposit failed - keep liquidity in Uniswap for now
             emit DepositFailed(positionKey, reason);
@@ -425,11 +364,7 @@
     /**
      * @notice Handle withdrawal failure with fallback strategies
      */
-<<<<<<< HEAD
-    function _handleWithdrawalFailure(bytes32 positionKey)
-        internal
-        returns (bool success, uint256 availableAmount0, uint256 availableAmount1)
-=======
+
     function _handleWithdrawalFailure(
         bytes32 positionKey
     )
@@ -439,7 +374,6 @@
             uint256 availableAmount0,
             uint256 availableAmount1
         )
->>>>>>> 418cc3e2
     {
         PositionData storage p = positions[positionKey];
 
@@ -464,18 +398,6 @@
     ) internal returns (bool success) {
         PositionData storage p = positions[positionKey];
 
-<<<<<<< HEAD
-        try yieldManager.withdrawFromAave(positionKey, p.aaveAmount0, p.aaveAmount1) returns (
-            uint256 withdrawn0, uint256 withdrawn1
-        ) {
-            // Update position
-            p.reserveAmount0 += withdrawn0;
-            p.reserveAmount1 += withdrawn1;
-            p.aaveAmount0 = 0;
-            p.aaveAmount1 = 0;
-
-            return true;
-=======
         try Aave.withdraw(asset0, p.aaveAmount0, msg.sender) returns (
             uint256 withdrawn0
         ) {
@@ -492,7 +414,6 @@
             } catch {
                 return false;
             }
->>>>>>> 418cc3e2
         } catch {
             return false;
         }
@@ -544,19 +465,6 @@
         address asset1
     ) internal returns (bool success) {
         PositionData storage p = positions[positionKey];
-
-<<<<<<< HEAD
-        try yieldManager.withdrawFromAave(positionKey, p.aaveAmount0, p.aaveAmount1) returns (
-            uint256 withdrawn0, uint256 withdrawn1
-        ) {
-            // Update position
-            p.reserveAmount0 += withdrawn0;
-            p.reserveAmount1 += withdrawn1;
-            p.aaveAmount0 = 0;
-            p.aaveAmount1 = 0;
-
-            return true;
-=======
         try Aave.withdraw(asset0, p.aaveAmount0, msg.sender) returns (
             uint256 withdrawn0
         ) {
@@ -573,7 +481,6 @@
             } catch {
                 return false;
             }
->>>>>>> 418cc3e2
         } catch {
             return false;
         }
@@ -582,13 +489,9 @@
     /**
      * @notice Get available liquidity for a position (Uniswap + Aave)
      */
-<<<<<<< HEAD
-    function getAvailableLiquidity(bytes32 positionKey)
-=======
     function getAvailableLiquidity(
         bytes32 positionKey
     )
->>>>>>> 418cc3e2
         external
         view
         returns (uint256 amount0, uint256 amount1, PositionState state)
@@ -597,16 +500,11 @@
         if (!p.exists) {
             revert PositionNotFound();
         }
-
-<<<<<<< HEAD
-        return (p.reserveAmount0 + p.aaveAmount0, p.reserveAmount1 + p.aaveAmount1, p.state);
-=======
         return (
             p.reserveAmount0 + p.aaveAmount0,
             p.reserveAmount1 + p.aaveAmount1,
             p.state
         );
->>>>>>> 418cc3e2
     }
 
     // Position management functions
