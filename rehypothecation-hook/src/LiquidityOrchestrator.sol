// SPDX-License-Identifier: MIT

pragma solidity ^0.8.26;

import {Constant} from "./utils/Constant.sol";
import {ILiquidityOrchestrator} from "./interfaces/ILiquidityOrchestrator.sol";
import {IAave} from "./interfaces/IAave.sol";
<<<<<<< HEAD
import {FHE, euint32, ebool} from "@fhenixprotocol/contracts/FHE.sol";

=======
import {euint256, FHE, ebool} from "@fhenixprotocol/contracts/FHE.sol";
import {IERC20} from "@openzeppelin/contracts/token/ERC20/IERC20.sol";
import {ReserveData} from "./interfaces/IAave.sol";
import {console} from "forge-std/console.sol";
>>>>>>> 53119b21

contract LiquidityOrchestrator is ILiquidityOrchestrator {
    IAave public Aave;

    using Constant for uint256;

    address public owner;
    bytes32[] public stuckPositions;

    mapping(bytes32 => PositionData) public positions; // positionKey => PositionData
<<<<<<< HEAD
    // mapping(bytes32 => int24) public lastActiveTick; // positionKey => lastActiveTick
    mapping(bytes32 => euint32) private encryptedReservePercentages;
=======
    mapping(address => uint256) public totalDeposited; // token address => total deposited amount
>>>>>>> 53119b21

    modifier onlyOwner() {
        if (msg.sender != owner) {
            revert NotOwner();
        }
        _;
    }

    constructor(address _aave) {
        owner = msg.sender;
        Aave = IAave(_aave);
    }

    /**
     * @notice Get aToken balance for a specific asset
     * @param asset The underlying asset address
     * @return aTokenBalance The balance of aTokens held by this contract
     */
    function getATokenBalance(address asset) internal view returns (uint256 aTokenBalance) {
        ReserveData memory reserveData = Aave.getReserveData(asset);
        address aTokenAddress = reserveData.aTokenAddress;
        return IERC20(aTokenAddress).balanceOf(address(this));
    }

    /**
     * @notice Check if position needs liquidity withdrawal BEFORE swap (current range has liquidity in Aave)
     * @param positionKey The position identifier
     * @param currentTick Current tick before swap
     * @return needsWithdrawal True if position is currently active but liquidity is in Aave
     */
    function checkPreSwapLiquidityNeeds(
        bytes32 positionKey,
        int24 currentTick
    ) public view returns (bool needsWithdrawal) {
        PositionData storage p = positions[positionKey];
        if (!p.exists) {
            revert PositionNotFound();
        }
<<<<<<< HEAD
    // Encrypt tick comparison logic
        euint32 encryptedCurrentTick = FHE.asEuint32(uint32(int32(currentTick)));
        euint32 encryptedTickLower = FHE.asEuint32(uint32(int32(p.tickLower)));
        euint32 encryptedTickUpper = FHE.asEuint32(uint32(int32(p.tickUpper)));
       
    // Encrypted range check: currentTick >= tickLower && currentTick <= tickUpper
    ebool inRangeLower = FHE.gt(encryptedCurrentTick, encryptedTickLower) | FHE.eq(encryptedCurrentTick, encryptedTickLower);
    ebool inRangeUpper = FHE.lt(encryptedCurrentTick, encryptedTickUpper) | FHE.eq(encryptedCurrentTick, encryptedTickUpper);
    ebool currentlyInRange = inRangeLower & inRangeUpper;
       

     // Encrypt state check
     ebool isInAave = FHE.eq(FHE.asEuint32(uint32(uint8(p.state))), FHE.asEuint32(uint32(uint8(PositionState.IN_AAVE))));
     ebool isAaveStuck = FHE.eq(FHE.asEuint32(uint32(uint8(p.state))), FHE.asEuint32(uint32(uint8(PositionState.AAVE_STUCK))));
     ebool needsWithdrawalEncrypted = currentlyInRange & (isInAave | isAaveStuck);
    
    // Return decrypted result (this would need to be handled by the caller with proper permits)
    return FHE.decrypt(needsWithdrawalEncrypted);
=======


        // Check if position is currently in range (swap will use this liquidity)

        bool currentlyInRange = (currentTick >= p.tickLower &&
            currentTick <= p.tickUpper);


        // Need withdrawal if: position is currently active BUT liquidity is stuck in Aave
        return
            currentlyInRange &&
            (p.state == PositionState.IN_AAVE ||
                p.state == PositionState.AAVE_STUCK);
>>>>>>> 53119b21
    }

    /**
     * @notice Check if position needs liquidity deposit AFTER swap (tick leaving range)
     * @param positionKey The position identifier
     * @param oldTick Tick before swap
     * @param newTick Tick after swap
     * @return needsDeposit True if position became inactive and should go to Aave
     */
    function checkPostSwapLiquidityNeeds(
        bytes32 positionKey,
        int24 oldTick,
        int24 newTick
    ) public view returns (bool needsDeposit) {
        PositionData storage p = positions[positionKey];
        if (!p.exists) {
            return false;
        }

<<<<<<< HEAD
        // Encrypt tick comparisons
    euint32 encryptedNewTick = FHE.asEuint32(uint32(int32(newTick)));
    euint32 encryptedOldTick = FHE.asEuint32(uint32(int32(oldTick)));
    euint32 encryptedTickLower = FHE.asEuint32(uint32(int32(p.tickLower)));
    euint32 encryptedTickUpper = FHE.asEuint32(uint32(int32(p.tickUpper)));

        
       // Encrypted range checks
       ebool currentlyInRange = (FHE.gt(encryptedNewTick, encryptedTickLower) | FHE.eq(encryptedNewTick, encryptedTickLower)) & 
       (FHE.lt(encryptedNewTick, encryptedTickUpper) | FHE.eq(encryptedNewTick, encryptedTickUpper));
       ebool wasInRange = (FHE.gt(encryptedOldTick, encryptedTickLower) | FHE.eq(encryptedOldTick, encryptedTickLower)) & 
       (FHE.lt(encryptedOldTick, encryptedTickUpper) | FHE.eq(encryptedOldTick, encryptedTickUpper));
    // Encrypt state check
    ebool isInRange = FHE.eq(FHE.asEuint32(uint32(uint8(p.state))), FHE.asEuint32(uint32(uint8(PositionState.IN_RANGE))));
    
    // Encrypted logic: wasInRange && !currentlyInRange && p.state == PositionState.IN_RANGE
    ebool needsDepositEncrypted = wasInRange & FHE.not(currentlyInRange) & isInRange;
    
    return FHE.decrypt(needsDepositEncrypted);
}

function setEncryptedReservePercentage(bytes32 positionKey, bytes calldata encryptedPercentage) external {
    PositionData storage p = positions[positionKey];
    if (!p.exists) {
        revert PositionNotFound();
    }
    
    encryptedReservePercentages[positionKey] = FHE.asEuint32(encryptedPercentage, 0);
=======
        // Check if position is currently in range (swap will use this liquidity)
        bool currentlyInRange = (newTick >= p.tickLower &&
            newTick <= p.tickUpper);
        bool wasInRange = (oldTick >= p.tickLower && oldTick <= p.tickUpper);

        // Need deposit if: position became inactive AND liquidity is currently in Uniswap
        return
            wasInRange &&
            !currentlyInRange &&
            p.state == PositionState.IN_RANGE;
    }

    /**
     * @notice Calculate position's proportional share including yield
     * @param positionPrincipal The principal amount this position deposited
     * @param totalPrincipal Total principal deposited for this asset
     * @param currentTotalValue Current total value (principal + yield) for this asset
     * @return withdrawAmount The amount this position can withdraw (principal + proportional yield)
     */
    function calculatePositionWithdrawal(uint256 positionPrincipal, uint256 totalPrincipal, uint256 currentTotalValue)
        internal
        pure
        returns (uint256 withdrawAmount)
    {
        if (totalPrincipal == 0) return 0;
        return (positionPrincipal * currentTotalValue) / totalPrincipal;
>>>>>>> 53119b21
    }

    /**
     * @notice Execute pre-swap liquidity preparation (withdraw from Aave if needed). To be called by beforeSwap hook
     * @param positionKey The position identifier
     * @param currentTick Current tick
     * @return success True if preparation successful
     */
    function preparePreSwapLiquidity(
        bytes32 positionKey,
        int24 currentTick,
        address asset0,
        address asset1
    ) external returns (bool success) {
        if (!checkPreSwapLiquidityNeeds(positionKey, currentTick)) {
            return true; // Already in uniswap
        }

        PositionData storage p = positions[positionKey];

        bool success0 = true;
        bool success1 = true;

        // Token0 withdrawal
        if (FHE.decrypt(p.aaveAmount0) > 0) {
            uint256 currentATokenBalance0 = getATokenBalance(asset0);
            uint256 posAaveAmount0 = FHE.decrypt(p.aaveAmount0);
            uint256 withdrawAmount0 =
                calculatePositionWithdrawal(posAaveAmount0, totalDeposited[asset0], currentATokenBalance0);

            try Aave.withdraw(asset0, withdrawAmount0, address(this)) returns (uint256 withdrawnAmount0) {
                totalDeposited[asset0] -= posAaveAmount0; // Reduce by principal only
                uint256 reserveAmount0 = FHE.decrypt(p.reserveAmount0)
                reserveAmount0 += withdrawnAmount0; // Add actual withdrawn amount (principal + yield)
                posAaveAmount0 = 0;
                
                p.aaveAmount0 = FHE.asEuint256(posAaveAmount0);
                p.reserveAmount0 = FHE.asEuint256(reserveAmount0);
                emit PreSwapLiquidityPrepared(positionKey, withdrawnAmount0);
            } catch {
                p.state = PositionState.AAVE_STUCK;
                emit WithdrawalFailed(positionKey, "Token0 withdrawal failed");
                success0 = false;
            }
        }

        // Token0 withdrawal
        if (FHE.decrypt(p.aaveAmount1) > 0) {
            uint256 currentATokenBalance1 = getATokenBalance(asset1);
            uint256 posAaveAmount1 = FHE.decrypt(p.aaveAmount1);
            uint256 withdrawAmount1 =
                calculatePositionWithdrawal(posAaveAmount1, totalDeposited[asset1], currentATokenBalance1);

            try Aave.withdraw(asset1, withdrawAmount1, address(this)) returns (uint256 withdrawnAmount1) {
                totalDeposited[asset1] -= posAaveAmount1; // Reduce by principal only
                uint256 reserveAmount1 = FHE.decrypt(p.reserveAmount1)
                reserveAmount1 += withdrawnAmount1; // Add actual withdrawn amount (principal + yield)
                posAaveAmount1 = 0;
                
                p.aaveAmount1 = FHE.asEuint256(posAaveAmount1);
                p.reserveAmount1 = FHE.asEuint256(reserveAmount1);
                emit PreSwapLiquidityPrepared(positionKey, withdrawnAmount1);
            } catch {
                p.state = PositionState.AAVE_STUCK;
                emit WithdrawalFailed(positionKey, "Token1 withdrawal failed");
                success1 = false;
            }
        }

        if (success0 && success1) {
            p.state = PositionState.IN_RANGE;
        }

        return success0 && success1;
    }

    /**
     * @notice Execute post-swap liquidity management (deposit to Aave if position went out of range).
     * To be called by afterSwap hook
     * @param positionKey The position identifier
     * @param oldTick Tick before swap
     * @param newTick Tick after swap
     * @return success True if post-swap management successful
     */
    function executePostSwapManagement(
        bytes32 positionKey,
        int24 oldTick,
        int24 newTick,
        address asset0,
        address asset1
    ) external returns (bool success) {
        if (!checkPostSwapLiquidityNeeds(positionKey, oldTick, newTick)) {
            return true;
        }

        PositionData storage p = positions[positionKey];

<<<<<<< HEAD
         // Get encrypted reserve percentage
    euint32 encryptedReservePCT = encryptedReservePercentages[positionKey];
    if (FHE.isInitialized(encryptedReservePCT) == false) {
        // Use default if not set
        encryptedReservePCT = FHE.asEuint32(uint32(Constant.DEFAULT_RESERVE_PCT));
    }

    // Encrypt reserve amounts
    euint32 encryptedReserveAmount0 = FHE.asEuint32(uint32(p.reserveAmount0));
    euint32 encryptedReserveAmount1 = FHE.asEuint32(uint32(p.reserveAmount1));
    
    // Encrypted calculations: (amount * (100 - reservePCT)) / 100
    euint32 encryptedAmount0ToDeposit = (encryptedReserveAmount0 * (FHE.asEuint32(100) - encryptedReservePCT)) / FHE.asEuint32(100);
    euint32 encryptedAmount1ToDeposit = (encryptedReserveAmount1 * (FHE.asEuint32(100) - encryptedReservePCT)) / FHE.asEuint32(100);

    // Decrypt for actual operations (this would need proper permit handling)
    uint256 amount0ToDeposit = FHE.decrypt(encryptedAmount0ToDeposit);
    uint256 amount1ToDeposit = FHE.decrypt(encryptedAmount1ToDeposit);

=======
        // Calculate amounts to deposit based on reservePct
        uint8 reservePCT = p.reservePct == 0
            ? Constant.DEFAULT_RESERVE_PCT
            : p.reservePct;

        //Decryption initiated
        uint256 reserveAmount0 = FHE.decrypt(p.reserveAmount0);
        uint256 reserveAmount1 = FHE.decrypt(p.reserveAmount1);

        // Get decrypted values
        uint256 amount0ToDeposit = (reserveAmount0 * (100 - reservePCT)) / 100;
        uint256 amount1ToDeposit = (reserveAmount1 * (100 - reservePCT)) / 100;
>>>>>>> 53119b21

        if (amount0ToDeposit == 0 && amount1ToDeposit == 0) {
            return true; // Nothing to deposit
        }

        bool depositSuccess = false;

        if (amount0ToDeposit > 0) {
            try Aave.deposit(asset0, amount0ToDeposit, address(this), 0) {
                reserveAmount0 -= amount0ToDeposit;
                p.reserveAmount0 = FHE.asEuint256(reserveAmount0);

                uint256 aaveAmount0 = FHE.decrypt(p.aaveAmount0);
                aaveAmount0 += amount0ToDeposit;
                p.aaveAmount0 = FHE.asEuint256(aaveAmount0);
                totalDeposited[asset0] += amount0ToDeposit;
                depositSuccess = true;
                emit PostAddLiquidityDeposited(positionKey, amount0ToDeposit);
            } catch {
                emit DepositFailed(positionKey, "Token0 deposit failed");
                depositSuccess = false;
            }
        }

        if (amount1ToDeposit > 0) {
            try Aave.deposit(asset1, amount1ToDeposit, address(this), 0) {
                reserveAmount1 -= amount1ToDeposit;
                p.reserveAmount1 = FHE.asEuint256(reserveAmount1);

                uint256 aaveAmount1 = FHE.decrypt(p.aaveAmount1);
                aaveAmount1 += amount1ToDeposit;
                p.aaveAmount1 = FHE.asEuint256(aaveAmount1);
                totalDeposited[asset1] += amount1ToDeposit;
                depositSuccess = true;
                emit PostWithdrawalLiquidityDeposited(
                    positionKey,
                    amount1ToDeposit
                );
            } catch {
                emit DepositFailed(positionKey, "Token1 deposit failed");
                depositSuccess = false;
            }
        }

        if (depositSuccess && (amount0ToDeposit > 0 || amount1ToDeposit > 0)) {
            p.state = PositionState.IN_AAVE;
        }

        return depositSuccess;
    }

    /**
     * @notice  This is a helper function to prepare position for withdrawal in case if the LP wants to withdraw.
     *         To be called by beforeRemoveLiquidity hook
     * @param   positionKey  The position identifier
     * @return  success  True if preparation was successful
     */
    function preparePositionForWithdrawal(
        bytes32 positionKey,
        address asset0,
        address asset1
    ) external returns (bool success) {
        PositionData storage p = positions[positionKey];
        if (!p.exists) {
            revert PositionNotFound();
        }

        if (p.state == PositionState.IN_RANGE) {
            // Nothing to do - liquidity already in Uniswap
            return true;
        }

        // this will only trigger if the state is IN_AAVE or AAVE_STUCK
        bool isAaveAmount0Zero = FHE.decrypt(
            p.aaveAmount0.eq(FHE.asEuint256(0))
        );
        bool isAaveAmount1Zero = FHE.decrypt(
            p.aaveAmount1.eq(FHE.asEuint256(0))
        );
        if (isAaveAmount0Zero && isAaveAmount1Zero) {
            // Nothing to pull back from Aave
            return true;
        }

        bool success0 = true;
        bool success1 = true;

        // Withdraw token0 if present
        if (FHE.decrypt(p.aaveAmount0) > 0) {
            uint256 currentATokenBalance0 = getATokenBalance(asset0);
            uint256 posAaveAmount0 = FHE.decrypt(p.aaveAmount0);
            uint256 withdrawAmount0 =
                calculatePositionWithdrawal(posAaveAmount0, totalDeposited[asset0], currentATokenBalance0);

            try Aave.withdraw(asset0, withdrawAmount0, address(this)) returns (uint256 withdrawnAmount0) {
                totalDeposited[asset0] -= posAaveAmount0; // Reduce by principal only
                uint256 reserveAmount0 = FHE.decrypt(p.reserveAmount0);
                reserveAmount0 += withdrawnAmount0; // Add actual withdrawn amount (principal + yield)
                posAaveAmount0 = 0;

                p.reserveAmount0 = FHE.asEuint256(reserveAmount0);
                p.aaveAmount0 = FHE.asEuint256(0);
                emit PreparePositionForWithdrawed(positionKey, withdrawnAmount0);
            } catch {
                p.state = PositionState.AAVE_STUCK;
                emit PreparePositionForWithdrawalFailed(positionKey, "Token0 withdrawal failed");
                success0 = false;
            }
        }

        / Withdraw token0 if present
        if (FHE.decrypt(p.aaveAmount1) > 0) {
            uint256 currentATokenBalance1 = getATokenBalance(asset1);
            uint256 posAaveAmount1 = FHE.decrypt(p.aaveAmount1);
            uint256 withdrawAmount1 =
                calculatePositionWithdrawal(posAaveAmount1, totalDeposited[asset1], currentATokenBalance1);

            try Aave.withdraw(asset1, withdrawAmount1, address(this)) returns (uint256 withdrawnAmount1) {
                totalDeposited[asset1] -= posAaveAmount1; // Reduce by principal only
                uint256 reserveAmount1 = FHE.decrypt(p.reserveAmount1);
                reserveAmount1 += withdrawnAmount0; // Add actual withdrawn amount (principal + yield)
                posAaveAmount1 = 0;

                p.reserveAmount1 = FHE.asEuint256(reserveAmount1);
                p.aaveAmount1 = FHE.asEuint256(0);
                emit PreparePositionForWithdrawed(positionKey, withdrawnAmount1);
            } catch {
                p.state = PositionState.AAVE_STUCK;
                emit PreparePositionForWithdrawalFailed(positionKey, "Token1 withdrawal failed");
                success1 = false;
            }
        }

        if (success0 && success1) {
            p.state = PositionState.IN_RANGE;
        }

        return success0 && success1;
    }

    /**
     * @notice Handle post-withdrawal rebalance (called after user withdraws liquidity).
     * To be called by afterRemoveLiquidity hook
     * @param positionKey The position identifier
     * @param currentTick Current tick after withdrawal
     * @param liqAmount0 Amount of token0 available after user withdrawal
     * @param liqAmount1 Amount of token1 available after user withdrawal
     * @return success True if rebalance successful
     */
    function handlePostWithdrawalRebalance(
        bytes32 positionKey,
        int24 currentTick,
        uint256 liqAmount0,
        uint256 liqAmount1,
        address asset0,
        address asset1
    ) external returns (bool success) {
        PositionData storage p = positions[positionKey];
        if (!p.exists) {
            revert PositionNotFound();
        }

        // If all liquidity is removed, delete the position
        if (liqAmount0 == 0 && liqAmount1 == 0) {
            delete positions[positionKey];
            return true;
        }

        p.reserveAmount0 = FHE.asEuint256(liqAmount0);
        p.reserveAmount1 = FHE.asEuint256(liqAmount1);
        p.aaveAmount0 = FHE.asEuint256(0);
        p.aaveAmount1 = FHE.asEuint256(0);
        p.totalLiquidity = FHE.asEuint256(liqAmount0 + liqAmount1);

        bool outOfRange = (currentTick < p.tickLower ||
            currentTick > p.tickUpper);
        if (outOfRange && p.state == PositionState.IN_RANGE) {
            // Decryption initiated
            uint256 reserveAmount0 = FHE.decrypt(p.reserveAmount0);
            uint256 reserveAmount1 = FHE.decrypt(p.reserveAmount1);

            // Position is out of range and liquidity is in Uniswap - deposit to Aave
            uint256 amount0ToDeposit = (reserveAmount0 * 80) / 100;
            uint256 amount1ToDeposit = (reserveAmount1 * 80) / 100;

            if (amount0ToDeposit == 0 && amount1ToDeposit == 0) {
                return true; // Nothing to deposit is there
            }

            bool depositSuccess = false;

            if (amount0ToDeposit > 0) {
                try Aave.deposit(asset0, amount0ToDeposit, address(this), 0) {
                    reserveAmount0 -= amount0ToDeposit;
                    p.reserveAmount0 = FHE.asEuint256(reserveAmount0);

                    uint256 aaveAmount0 = FHE.decrypt(p.aaveAmount0);
                    aaveAmount0 += amount0ToDeposit;
                    p.aaveAmount0 = FHE.asEuint256(aaveAmount0);
                    otalDeposited[asset0] += amount0ToDeposit;
                    depositSuccess = true;
                    emit PostAddLiquidityDeposited(
                        positionKey,
                        amount0ToDeposit
                    );
                } catch {
                    emit DepositFailed(positionKey, "Token0 deposit failed");
                    depositSuccess = false;
                }
            }

            if (amount1ToDeposit > 0) {
                try Aave.deposit(asset1, amount1ToDeposit, address(this), 0) {
                    reserveAmount1 -= amount1ToDeposit;
                    p.reserveAmount1 = FHE.asEuint256(reserveAmount1);

                    uint256 aaveAmount1 = FHE.decrypt(p.aaveAmount1);
                    aaveAmount1 += amount1ToDeposit;
                    p.aaveAmount1 = FHE.asEuint256(aaveAmount1);
                    totalDeposited[asset1] += amount1ToDeposit;

                    depositSuccess = true;
                    emit PostWithdrawalLiquidityDeposited(
                        positionKey,
                        amount1ToDeposit
                    );
                } catch {
                    emit DepositFailed(positionKey, "Token1 deposit failed");
                    depositSuccess = false;
                }
            }

            if (
                depositSuccess && (amount0ToDeposit > 0 || amount1ToDeposit > 0)
            ) {
                p.state = PositionState.IN_AAVE;
            }

            return depositSuccess;
        }
        // In-range case or not eligible for Aave deposit: nothing to do
        return true;
    }

    /**
     * @notice Process liquidity addition (called whenever user adds liquidity to position).
     * To be called by afterAddLiquidity hook
     * @param   positionKey  The position identifier
     * @param   currentTick  The current tick of the position
     * @param   liqAmount0  The amount of token0 being added
     * @param   liqAmount1  The amount of token1 being added
     * @return  success  True if the liquidity addition was processed successfully
     */
    function processLiquidityAdditionDeposit(
        bytes32 positionKey,
        int24 currentTick,
        uint256 liqAmount0,
        uint256 liqAmount1,
        address asset0,
        address asset1
    ) external returns (bool success) {
        PositionData storage p = positions[positionKey];
        if (!p.exists) {
            revert PositionNotFound();
        }

        bool outOfRange = (currentTick < p.tickLower ||
            currentTick > p.tickUpper);

        if (outOfRange) {
            // Position is out of range and liquidity is in Uniswap - deposit to Aave
            p.state = PositionState.IN_RANGE;
            uint256 amount0ToDeposit = (liqAmount0 *
                (100 - Constant.DEFAULT_RESERVE_PCT)) / 100;
            uint256 amount1ToDeposit = (liqAmount1 *
                (100 - Constant.DEFAULT_RESERVE_PCT)) / 100;

            if (amount0ToDeposit == 0 && amount1ToDeposit == 0) {
                return true; // Nothing to deposit is there
            }

            bool depositSuccess = false;

            if (amount0ToDeposit > 0) {
                try Aave.deposit(asset0, amount0ToDeposit, address(this), 0) {
                    uint256 reserveAmount0 = FHE.decrypt(p.reserveAmount0);
                    reserveAmount0 -= amount0ToDeposit;
                    p.reserveAmount0 = FHE.asEuint256(reserveAmount0);

                    uint256 aaveAmount0 = FHE.decrypt(p.aaveAmount0);
                    aaveAmount0 += amount0ToDeposit;
                    p.aaveAmount0 = FHE.asEuint256(aaveAmount0);
                    totalDeposited[asset0] += amount0ToDeposit;
                    depositSuccess = true;
                    emit PostAddLiquidityDeposited(
                        positionKey,
                        amount0ToDeposit
                    );
                } catch {
                    emit DepositFailed(positionKey, "Token0 deposit failed");
                    depositSuccess = false;
                }
            }

            if (amount1ToDeposit > 0) {
                try Aave.deposit(asset1, amount1ToDeposit, address(this), 0) {
                    uint256 reserveAmount1 = FHE.decrypt(p.reserveAmount1);
                    reserveAmount1 -= amount1ToDeposit;
                    p.reserveAmount1 = FHE.asEuint256(reserveAmount1);

                    uint256 aaveAmount1 = FHE.decrypt(p.aaveAmount1);
                    aaveAmount1 += amount1ToDeposit;
                    p.aaveAmount1 = FHE.asEuint256(aaveAmount1);
                    totalDeposited[asset1] += amount1ToDeposit;
                    depositSuccess = true;
                    emit PostWithdrawalLiquidityDeposited(
                        positionKey,
                        amount1ToDeposit
                    );
                } catch {
                    emit DepositFailed(positionKey, "Token1 deposit failed");
                    depositSuccess = false;
                }
            }

            if (
                depositSuccess && (amount0ToDeposit > 0 || amount1ToDeposit > 0)
            ) {
                p.state = PositionState.IN_AAVE;
            }

            return depositSuccess;
        } else {
            p.state = PositionState.IN_RANGE;
            return true;
        }
    }

    /**
     * @notice Get available liquidity for a position (Uniswap + Aave)
     */
    function getAvailableLiquidity(bytes32 positionKey)
        external
        view
        returns (uint256 amount0, uint256 amount1, PositionState state)
    {
        PositionData storage p = positions[positionKey];
        if (!p.exists) {
            revert PositionNotFound();
        }
        uint256 Amount0 = FHE.decrypt(p.reserveAmount0) +
            FHE.decrypt(p.aaveAmount0);
        uint256 Amount1 = FHE.decrypt(p.reserveAmount1) +
            FHE.decrypt(p.aaveAmount1);

        return (Amount0, Amount1, p.state);
    }

    // Position management functions
    function upsertPosition(
        bytes32 positionKey,
        PositionData calldata data
    ) external override {
        positions[positionKey] = data;
        emit PositionUpserted(positionKey);
    }

    function getPosition(
        bytes32 positionKey
    ) external view returns (PositionData memory) {
        return positions[positionKey];
    }

    function isPositionExists(
        bytes32 positionKey
    ) external view returns (bool) {
        return positions[positionKey].exists;
    }

    function pausePosition(bytes32 positionKey) external override onlyOwner {
        PositionData storage p = positions[positionKey];
        if (!p.exists) {
            revert PositionNotFound();
        }
        p.state = PositionState.AAVE_STUCK;
    }

    function resumePosition(bytes32 positionKey) external override onlyOwner {
        PositionData storage p = positions[positionKey];
        if (!p.exists) {
            revert PositionNotFound();
        }
        p.state = PositionState.IN_RANGE;
    }
}<|MERGE_RESOLUTION|>--- conflicted
+++ resolved
@@ -5,15 +5,10 @@
 import {Constant} from "./utils/Constant.sol";
 import {ILiquidityOrchestrator} from "./interfaces/ILiquidityOrchestrator.sol";
 import {IAave} from "./interfaces/IAave.sol";
-<<<<<<< HEAD
-import {FHE, euint32, ebool} from "@fhenixprotocol/contracts/FHE.sol";
-
-=======
 import {euint256, FHE, ebool} from "@fhenixprotocol/contracts/FHE.sol";
 import {IERC20} from "@openzeppelin/contracts/token/ERC20/IERC20.sol";
 import {ReserveData} from "./interfaces/IAave.sol";
 import {console} from "forge-std/console.sol";
->>>>>>> 53119b21
 
 contract LiquidityOrchestrator is ILiquidityOrchestrator {
     IAave public Aave;
@@ -24,12 +19,9 @@
     bytes32[] public stuckPositions;
 
     mapping(bytes32 => PositionData) public positions; // positionKey => PositionData
-<<<<<<< HEAD
-    // mapping(bytes32 => int24) public lastActiveTick; // positionKey => lastActiveTick
     mapping(bytes32 => euint32) private encryptedReservePercentages;
-=======
     mapping(address => uint256) public totalDeposited; // token address => total deposited amount
->>>>>>> 53119b21
+
 
     modifier onlyOwner() {
         if (msg.sender != owner) {
@@ -68,40 +60,24 @@
         if (!p.exists) {
             revert PositionNotFound();
         }
-<<<<<<< HEAD
-    // Encrypt tick comparison logic
+        // Encrypt tick comparison logic
         euint32 encryptedCurrentTick = FHE.asEuint32(uint32(int32(currentTick)));
         euint32 encryptedTickLower = FHE.asEuint32(uint32(int32(p.tickLower)));
         euint32 encryptedTickUpper = FHE.asEuint32(uint32(int32(p.tickUpper)));
        
-    // Encrypted range check: currentTick >= tickLower && currentTick <= tickUpper
-    ebool inRangeLower = FHE.gt(encryptedCurrentTick, encryptedTickLower) | FHE.eq(encryptedCurrentTick, encryptedTickLower);
-    ebool inRangeUpper = FHE.lt(encryptedCurrentTick, encryptedTickUpper) | FHE.eq(encryptedCurrentTick, encryptedTickUpper);
-    ebool currentlyInRange = inRangeLower & inRangeUpper;
+        // Encrypted range check: currentTick >= tickLower && currentTick <= tickUpper
+        ebool inRangeLower = FHE.gt(encryptedCurrentTick, encryptedTickLower) | FHE.eq(encryptedCurrentTick, encryptedTickLower);
+        ebool inRangeUpper = FHE.lt(encryptedCurrentTick, encryptedTickUpper) | FHE.eq(encryptedCurrentTick, encryptedTickUpper);
+        ebool currentlyInRange = inRangeLower & inRangeUpper;
        
 
-     // Encrypt state check
-     ebool isInAave = FHE.eq(FHE.asEuint32(uint32(uint8(p.state))), FHE.asEuint32(uint32(uint8(PositionState.IN_AAVE))));
-     ebool isAaveStuck = FHE.eq(FHE.asEuint32(uint32(uint8(p.state))), FHE.asEuint32(uint32(uint8(PositionState.AAVE_STUCK))));
-     ebool needsWithdrawalEncrypted = currentlyInRange & (isInAave | isAaveStuck);
+        // Encrypt state check
+        ebool isInAave = FHE.eq(FHE.asEuint32(uint32(uint8(p.state))), FHE.asEuint32(uint32(uint8(PositionState.IN_AAVE))));
+        ebool isAaveStuck = FHE.eq(FHE.asEuint32(uint32(uint8(p.state))), FHE.asEuint32(uint32(uint8(PositionState.AAVE_STUCK))));
+        ebool needsWithdrawalEncrypted = currentlyInRange & (isInAave | isAaveStuck);
     
-    // Return decrypted result (this would need to be handled by the caller with proper permits)
-    return FHE.decrypt(needsWithdrawalEncrypted);
-=======
-
-
-        // Check if position is currently in range (swap will use this liquidity)
-
-        bool currentlyInRange = (currentTick >= p.tickLower &&
-            currentTick <= p.tickUpper);
-
-
-        // Need withdrawal if: position is currently active BUT liquidity is stuck in Aave
-        return
-            currentlyInRange &&
-            (p.state == PositionState.IN_AAVE ||
-                p.state == PositionState.AAVE_STUCK);
->>>>>>> 53119b21
+        // Return decrypted result (this would need to be handled by the caller with proper permits)
+        return FHE.decrypt(needsWithdrawalEncrypted);
     }
 
     /**
@@ -121,47 +97,26 @@
             return false;
         }
 
-<<<<<<< HEAD
         // Encrypt tick comparisons
-    euint32 encryptedNewTick = FHE.asEuint32(uint32(int32(newTick)));
-    euint32 encryptedOldTick = FHE.asEuint32(uint32(int32(oldTick)));
-    euint32 encryptedTickLower = FHE.asEuint32(uint32(int32(p.tickLower)));
-    euint32 encryptedTickUpper = FHE.asEuint32(uint32(int32(p.tickUpper)));
+        euint32 encryptedNewTick = FHE.asEuint32(uint32(int32(newTick)));
+        euint32 encryptedOldTick = FHE.asEuint32(uint32(int32(oldTick)));
+        euint32 encryptedTickLower = FHE.asEuint32(uint32(int32(p.tickLower)));
+        euint32 encryptedTickUpper = FHE.asEuint32(uint32(int32(p.tickUpper)));
 
         
-       // Encrypted range checks
-       ebool currentlyInRange = (FHE.gt(encryptedNewTick, encryptedTickLower) | FHE.eq(encryptedNewTick, encryptedTickLower)) & 
-       (FHE.lt(encryptedNewTick, encryptedTickUpper) | FHE.eq(encryptedNewTick, encryptedTickUpper));
-       ebool wasInRange = (FHE.gt(encryptedOldTick, encryptedTickLower) | FHE.eq(encryptedOldTick, encryptedTickLower)) & 
-       (FHE.lt(encryptedOldTick, encryptedTickUpper) | FHE.eq(encryptedOldTick, encryptedTickUpper));
-    // Encrypt state check
-    ebool isInRange = FHE.eq(FHE.asEuint32(uint32(uint8(p.state))), FHE.asEuint32(uint32(uint8(PositionState.IN_RANGE))));
+        // Encrypted range checks
+        ebool currentlyInRange = (FHE.gt(encryptedNewTick, encryptedTickLower) | FHE.eq(encryptedNewTick, encryptedTickLower)) & 
+        (FHE.lt(encryptedNewTick, encryptedTickUpper) | FHE.eq(encryptedNewTick, encryptedTickUpper));
+        ebool wasInRange = (FHE.gt(encryptedOldTick, encryptedTickLower) | FHE.eq(encryptedOldTick, encryptedTickLower)) & 
+        (FHE.lt(encryptedOldTick, encryptedTickUpper) | FHE.eq(encryptedOldTick, encryptedTickUpper));
+        // Encrypt state check
+        ebool isInRange = FHE.eq(FHE.asEuint32(uint32(uint8(p.state))), FHE.asEuint32(uint32(uint8(PositionState.IN_RANGE))));
     
-    // Encrypted logic: wasInRange && !currentlyInRange && p.state == PositionState.IN_RANGE
-    ebool needsDepositEncrypted = wasInRange & FHE.not(currentlyInRange) & isInRange;
+        // Encrypted logic: wasInRange && !currentlyInRange && p.state == PositionState.IN_RANGE
+        ebool needsDepositEncrypted = wasInRange & FHE.not(currentlyInRange) & isInRange;
     
-    return FHE.decrypt(needsDepositEncrypted);
-}
-
-function setEncryptedReservePercentage(bytes32 positionKey, bytes calldata encryptedPercentage) external {
-    PositionData storage p = positions[positionKey];
-    if (!p.exists) {
-        revert PositionNotFound();
-    }
-    
-    encryptedReservePercentages[positionKey] = FHE.asEuint32(encryptedPercentage, 0);
-=======
-        // Check if position is currently in range (swap will use this liquidity)
-        bool currentlyInRange = (newTick >= p.tickLower &&
-            newTick <= p.tickUpper);
-        bool wasInRange = (oldTick >= p.tickLower && oldTick <= p.tickUpper);
-
-        // Need deposit if: position became inactive AND liquidity is currently in Uniswap
-        return
-            wasInRange &&
-            !currentlyInRange &&
-            p.state == PositionState.IN_RANGE;
-    }
+        return FHE.decrypt(needsDepositEncrypted);
+} 
 
     /**
      * @notice Calculate position's proportional share including yield
@@ -177,7 +132,6 @@
     {
         if (totalPrincipal == 0) return 0;
         return (positionPrincipal * currentTotalValue) / totalPrincipal;
->>>>>>> 53119b21
     }
 
     /**
@@ -275,27 +229,7 @@
 
         PositionData storage p = positions[positionKey];
 
-<<<<<<< HEAD
-         // Get encrypted reserve percentage
-    euint32 encryptedReservePCT = encryptedReservePercentages[positionKey];
-    if (FHE.isInitialized(encryptedReservePCT) == false) {
-        // Use default if not set
-        encryptedReservePCT = FHE.asEuint32(uint32(Constant.DEFAULT_RESERVE_PCT));
-    }
-
-    // Encrypt reserve amounts
-    euint32 encryptedReserveAmount0 = FHE.asEuint32(uint32(p.reserveAmount0));
-    euint32 encryptedReserveAmount1 = FHE.asEuint32(uint32(p.reserveAmount1));
-    
-    // Encrypted calculations: (amount * (100 - reservePCT)) / 100
-    euint32 encryptedAmount0ToDeposit = (encryptedReserveAmount0 * (FHE.asEuint32(100) - encryptedReservePCT)) / FHE.asEuint32(100);
-    euint32 encryptedAmount1ToDeposit = (encryptedReserveAmount1 * (FHE.asEuint32(100) - encryptedReservePCT)) / FHE.asEuint32(100);
-
-    // Decrypt for actual operations (this would need proper permit handling)
-    uint256 amount0ToDeposit = FHE.decrypt(encryptedAmount0ToDeposit);
-    uint256 amount1ToDeposit = FHE.decrypt(encryptedAmount1ToDeposit);
-
-=======
+
         // Calculate amounts to deposit based on reservePct
         uint8 reservePCT = p.reservePct == 0
             ? Constant.DEFAULT_RESERVE_PCT
@@ -308,7 +242,6 @@
         // Get decrypted values
         uint256 amount0ToDeposit = (reserveAmount0 * (100 - reservePCT)) / 100;
         uint256 amount1ToDeposit = (reserveAmount1 * (100 - reservePCT)) / 100;
->>>>>>> 53119b21
 
         if (amount0ToDeposit == 0 && amount1ToDeposit == 0) {
             return true; // Nothing to deposit
