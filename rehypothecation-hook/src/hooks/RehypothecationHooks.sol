// SPDX-License-Identifier: MIT
pragma solidity ^0.8.26;

import {BaseHook} from "v4-periphery/src/utils/BaseHook.sol";
import {Hooks} from "v4-core/libraries/Hooks.sol";
import {IPoolManager} from "v4-core/interfaces/IPoolManager.sol";
import {PoolKey} from "v4-core/types/PoolKey.sol";
import {PoolId, PoolIdLibrary} from "v4-core/types/PoolId.sol";
import {BalanceDelta, BalanceDeltaLibrary} from "v4-core/types/BalanceDelta.sol";
import {BeforeSwapDelta, BeforeSwapDeltaLibrary} from "v4-core/types/BeforeSwapDelta.sol";
import {Currency, CurrencyLibrary} from "v4-core/types/Currency.sol";
import {SafeCast} from "v4-core/libraries/SafeCast.sol";
import {SwapParams, ModifyLiquidityParams} from "v4-core/types/PoolOperation.sol";
import {StateLibrary} from "v4-core/libraries/StateLibrary.sol";
import {euint256, FHE, ebool} from "@fhenixprotocol/contracts/FHE.sol";

import {LiquidityOrchestrator} from "../LiquidityOrchestrator.sol";
import {IAave} from "../interfaces/IAave.sol";

import {Constant} from "../utils/Constant.sol";

import {ILiquidityOrchestrator} from "../interfaces/ILiquidityOrchestrator.sol";
import "@fhenixprotocol/contracts/FHE.sol";

contract RehypothecationHooks is BaseHook {
    using PoolIdLibrary for PoolKey;
    using SafeCast for uint256;
    using CurrencyLibrary for Currency;
    using StateLibrary for IPoolManager;

     // Encrypted tick storage for privacy
     mapping(bytes32 => euint32) private encryptedLastActiveTicks;
    
    // State Variable
    IAave public immutable aavePool;
    ILiquidityOrchestrator public immutable liquidityOrchestrator;
    int24 public lastActiveTick;

    // Owner
    address public owner;

    // Events
    event HookInitialized(
        address indexed poolManager,
        address indexed aavePool
    );
    event ReservePercentageUpdated(
        bytes32 indexed positionKey,
        uint256 oldPercentage,
        uint256 newPercentage
    );

    // Custom Errors
    error LiquidityAdditionFailed();
    error LiquidityRemovalFailed();
    error PostWithdrawalRebalanceFailed();
    error PreSwapLiquidityPreparationFailed();
    error PostSwapManagementFailed();

    modifier onlyOwner() {
        require(msg.sender == owner, " Only Owner");
        _;
    }

    /**
     * @dev Constructor initializes the hook with Uniswap PoolManager and Aave Pool
     * @param _poolManager The Uniswap v4 PoolManager contract
     * @param _aavePool The Aave Pool contract for yield generation
     * @param _liquidityOrchestrator The LiquidityOrchestrator contract
     */
    constructor(
        IPoolManager _poolManager,
        IAave _aavePool,
        ILiquidityOrchestrator _liquidityOrchestrator
    ) BaseHook(_poolManager) {
        aavePool = _aavePool;
        liquidityOrchestrator = _liquidityOrchestrator;
        owner = msg.sender;

        emit HookInitialized(address(_poolManager), address(_aavePool));
    }

    /**
     * @dev Returns the hook permissions required for this contract
     */
    function getHookPermissions()
        public
        pure
        override
        returns (Hooks.Permissions memory)
    {
        return
            Hooks.Permissions({
                beforeInitialize: false,
                afterInitialize: false,
                beforeAddLiquidity: false,
                afterAddLiquidity: true,
                beforeRemoveLiquidity: true,
                afterRemoveLiquidity: true,
                beforeSwap: true,
                afterSwap: true,
                beforeDonate: false,
                afterDonate: false,
                beforeSwapReturnDelta: false,
                afterSwapReturnDelta: false,
                afterAddLiquidityReturnDelta: false,
                afterRemoveLiquidityReturnDelta: false
            });
    }

    /**
     * @notice  Will perform liquidity management after liquidity is added to a pool, either creating a new
     *          position or updating an existing one.
     * @param   key  The pool key
     * @param   params  The parameters for modifying liquidity
     * @param   delta  The change in balance
     * @param   hookData  Additional data for the hook
     */
    function _afterAddLiquidity(
        address,
        PoolKey calldata key,
        ModifyLiquidityParams calldata params,
        BalanceDelta delta,
        BalanceDelta,
        bytes calldata hookData
    ) internal override returns (bytes4 selector, BalanceDelta returnedDelta) {
        // Generate position key from pool key and sender
        // (, int24 currentTick,,) = ISlot0(address(poolManager)).getSlot0(key.toId());
        (int24 lowerTick, int24 upperTick) = abi.decode(
            hookData,
            (int24, int24)
        );
        (, int24 currentTick, , ) = poolManager.getSlot0(key.toId());

        bytes32 positionKey = _generatePositionKey(
            key,
            params.tickLower,
            params.tickUpper
        );

        uint256 amount0In = delta.amount0() < 0
            ? uint256(int256(-delta.amount0()))
            : 0;
        uint256 amount1In = delta.amount1() < 0
            ? uint256(int256(-delta.amount1()))
            : 0;

        address asset0 = Currency.unwrap(key.currency0);
        address asset1 = Currency.unwrap(key.currency1);
        bool success;

        if (liquidityOrchestrator.isPositionExists(positionKey)) {
            success = liquidityOrchestrator.processLiquidityAdditionDeposit(
                positionKey,
                currentTick,
                amount0In,
                amount1In,
                asset0,
                asset1
            );

            if (!success) {
                revert LiquidityAdditionFailed();
            }

            return (
                this.afterAddLiquidity.selector,
                BalanceDeltaLibrary.ZERO_DELTA
            );
        }
        uint256 totalLiquidity = amount0In + amount1In;

        ILiquidityOrchestrator.PositionData memory data = ILiquidityOrchestrator
            .PositionData({
                tickLower: lowerTick,
                tickUpper: upperTick,
                totalLiquidity: FHE.asEuint256(totalLiquidity),
                reservePct: Constant.DEFAULT_RESERVE_PCT,
                reserveAmount0: FHE.asEuint256(amount0In),
                reserveAmount1: FHE.asEuint256(amount1In),
                aaveAmount0: FHE.asEuint256(0),
                aaveAmount1: FHE.asEuint256(0),
                exists: true,
                state: ILiquidityOrchestrator.PositionState.IN_RANGE
            });

        // This will create a new position.
        liquidityOrchestrator.upsertPosition(positionKey, data);

        success = liquidityOrchestrator.processLiquidityAdditionDeposit(
            positionKey,
            currentTick,
            amount0In,
            amount1In,
            asset0,
            asset1
        );

        if (!success) {
            revert LiquidityAdditionFailed();
        }

        return (
            this.afterAddLiquidity.selector,
            BalanceDeltaLibrary.ZERO_DELTA
        );
    }

    function _beforeRemoveLiquidity(
        address,
        PoolKey calldata key,
        ModifyLiquidityParams calldata params,
        bytes calldata
    ) internal override returns (bytes4 selector) {
        // Generate position key from pool key and sender
        bytes32 positionKey = _generatePositionKey(
            key,
            params.tickLower,
            params.tickUpper
        );

        address asset0 = Currency.unwrap(key.currency0);
        address asset1 = Currency.unwrap(key.currency1);

        bool success = liquidityOrchestrator.preparePositionForWithdrawal(
            positionKey,
            asset0,
            asset1
        );

        if (!success) {
            revert LiquidityRemovalFailed();
        }

        return (this.beforeRemoveLiquidity.selector);
    }

    function _afterRemoveLiquidity(
        address,
        PoolKey calldata key,
        ModifyLiquidityParams calldata params,
        BalanceDelta delta,
        BalanceDelta,
        bytes calldata
    ) internal override returns (bytes4, BalanceDelta) {
        bytes32 positionKey = _generatePositionKey(
            key,
            params.tickLower,
            params.tickUpper
        );
        (, int24 currentTick, , ) = poolManager.getSlot0(key.toId());
        lastActiveTick = currentTick;

        (
            uint256 liqAmount0,
            uint256 liqAmount1,
            address asset0,
            address asset1
        ) = _computeAfterRemoveAmounts(key, positionKey, delta);

        bool success = liquidityOrchestrator.handlePostWithdrawalRebalance(
            positionKey,
            currentTick,
            liqAmount0,
            liqAmount1,
            asset0,
            asset1
        );

        if (!success) {
            revert PostWithdrawalRebalanceFailed();
        }

        return (this.afterRemoveLiquidity.selector, delta);
    }

    function _computeAfterRemoveAmounts(
        PoolKey calldata key,
        bytes32 positionKey,
        BalanceDelta delta
    )
        internal
        view
        returns (
            uint256 liqAmount0,
            uint256 liqAmount1,
            address asset0,
            address asset1
        )
    {
        uint256 withdrawn0 = delta.amount0() > 0
            ? uint256(int256(delta.amount0()))
            : 0;
        uint256 withdrawn1 = delta.amount1() > 0
            ? uint256(int256(delta.amount1()))
            : 0;

        ILiquidityOrchestrator.PositionData memory pos = liquidityOrchestrator
            .getPosition(positionKey);

        // Allow for rounding errors: if almost all is withdrawn, treat as zero
        uint256 tolerance = 2; // 2 wei tolerance for rounding
        if (
            (FHE.decrypt(pos.reserveAmount0) <= withdrawn0 + tolerance) &&
            (FHE.decrypt(pos.reserveAmount1) <= withdrawn1 + tolerance)
        ) {
            liqAmount0 = 0;
            liqAmount1 = 0;
        } else {
            liqAmount0 = FHE.decrypt(pos.reserveAmount0) > withdrawn0
                ? FHE.decrypt(pos.reserveAmount0) - withdrawn0
                : 0;
            liqAmount1 = FHE.decrypt(pos.reserveAmount1) > withdrawn1
                ? FHE.decrypt(pos.reserveAmount1) - withdrawn1
                : 0;
        }

        asset0 = Currency.unwrap(key.currency0);
        asset1 = Currency.unwrap(key.currency1);
    }

    /**
     * @dev Hook called before a swap to ensure sufficient liquidity.
     * @param key => The pool key
     * @param hookData => Additional data passed to the hook
     * @return selector => Function selecrotor to continue execution
     * @return beforeSwapDelta => The delta to apply befoe swap
     * @return fee => The fee to apply
     */
    function _beforeSwap(
        address, // Address calling the swap
        PoolKey calldata key, // PoolKey which identifies the specific pool
        SwapParams calldata,
        bytes calldata hookData // Extra data passed to the hook by the swpa caller
    )
        internal
        override
        returns (bytes4 selector, BeforeSwapDelta beforeSwapDelta, uint24 fee)
    {
        // Fetching current tick from pool manager
        (, int24 currentTick, , ) = poolManager.getSlot0(key.toId());

        (int24 lowerTick, int24 upperTick) = abi.decode(
            hookData,
            (int24, int24)
        );
        bytes32 positionKey = _generatePositionKey(key, lowerTick, upperTick);

        // Encrypt current tick for privacy
    euint32 encryptedCurrentTick = FHE.asEuint32(uint32(int32(currentTick)));
    encryptedLastActiveTicks[positionKey] = encryptedCurrentTick;

        address token0 = Currency.unwrap(key.currency0);
        address token1 = Currency.unwrap(key.currency1);

        // Call LiquidityOrchestrator to prepare pre-swap liquidity
        bool success = liquidityOrchestrator.preparePreSwapLiquidity(
            positionKey,
            currentTick, // This currentTick is used here.
            token0,
            token1
        );

        if (!success) {
            revert PreSwapLiquidityPreparationFailed();
        }

        lastActiveTick = currentTick;

        return (this.beforeSwap.selector, BeforeSwapDeltaLibrary.ZERO_DELTA, 0);
    }

    function _afterSwap(
        address,
        PoolKey calldata key,
        SwapParams calldata params,
        BalanceDelta delta,
        bytes calldata hookData
    ) internal override returns (bytes4, int128) {
        int24 oldTick = lastActiveTick;
        // (, int24 newTick,,) = ISlot0(address(poolManager)).getSlot0(key.toId());
        (, int24 newTick, , ) = poolManager.getSlot0(key.toId());

        (int24 lowerTick, int24 upperTick) = abi.decode(
            hookData,
            (int24, int24)
        );
        bytes32 positionKey = _generatePositionKey(key, lowerTick, upperTick);
<<<<<<< HEAD

        // Encrypt tick values for privacy
    euint32 encryptedOldTick = FHE.asEuint32(uint32(int32(oldTick)));
    euint32 encryptedNewTick = FHE.asEuint32(uint32(int32(newTick)));
    
    // Store encrypted ticks
    encryptedLastActiveTicks[positionKey] = encryptedNewTick;


        ILiquidityOrchestrator.PositionData memory p = liquidityOrchestrator.getPosition(positionKey);
         // Encrypt swap direction and amounts
    ebool isZeroForOne = FHE.asEbool(params.zeroForOne);
=======
        ILiquidityOrchestrator.PositionData memory p = liquidityOrchestrator
            .getPosition(positionKey);
>>>>>>> 53119b21

        if (params.zeroForOne) {
            // token0 -> token1
            uint256 amount0In = delta.amount0() < 0
                ? uint256(int256(-delta.amount0()))
                : 0;
            uint256 reserveAmount0 = FHE.decrypt(p.reserveAmount0);
            reserveAmount0 += amount0In;
            p.reserveAmount0 = FHE.asEuint256(reserveAmount0);
            uint256 amount1Out = delta.amount1() > 0
                ? uint256(int256(delta.amount1()))
                : 0;
            uint256 reserveAmount1 = FHE.decrypt(p.reserveAmount1);
            reserveAmount1 -= amount1Out;
            p.reserveAmount1 = FHE.asEuint256(reserveAmount1);
        } else {
            // token1 -> token0
            uint256 amount1In = delta.amount1() < 0
                ? uint256(int256(-delta.amount1()))
                : 0;
            uint256 reserveAmount1 = FHE.decrypt(p.reserveAmount1);
            reserveAmount1 += amount1In;
            p.reserveAmount1 = FHE.asEuint256(reserveAmount1);
            uint256 amount0Out = delta.amount0() > 0
                ? uint256(int256(delta.amount0()))
                : 0;
            uint256 reserveAmount0 = FHE.decrypt(p.reserveAmount0);
            reserveAmount0 -= amount0Out;
            p.reserveAmount0 = FHE.asEuint256(reserveAmount0);
        }

        address token0 = Currency.unwrap(key.currency0);
        address token1 = Currency.unwrap(key.currency1);

        // bool success = liquidityOrchestrator.executePostSwapManagement(positionKey, oldTick, newTick);
        bool success = liquidityOrchestrator.executePostSwapManagement(
            positionKey,
            oldTick,
            newTick,
            token0,
            token1
        );
        if (!success) {
            revert PostSwapManagementFailed();
        }
        return (this.afterSwap.selector, 0);
    }

    /**
     * @dev Generates a unique position key based on the pool key and owner address
     * @param key The pool key
     * @param lowerTick The lower tick of the position
     * @param upperTick The upper tick of the position
     * @return positionKey The generated position key
     */
    function _generatePositionKey(
        PoolKey calldata key,
        int24 lowerTick,
        int24 upperTick
    ) internal pure returns (bytes32) {
        return keccak256(abi.encodePacked(key.toId(), lowerTick, upperTick));
    }
}<|MERGE_RESOLUTION|>--- conflicted
+++ resolved
@@ -386,7 +386,6 @@
             (int24, int24)
         );
         bytes32 positionKey = _generatePositionKey(key, lowerTick, upperTick);
-<<<<<<< HEAD
 
         // Encrypt tick values for privacy
     euint32 encryptedOldTick = FHE.asEuint32(uint32(int32(oldTick)));
@@ -399,10 +398,6 @@
         ILiquidityOrchestrator.PositionData memory p = liquidityOrchestrator.getPosition(positionKey);
          // Encrypt swap direction and amounts
     ebool isZeroForOne = FHE.asEbool(params.zeroForOne);
-=======
-        ILiquidityOrchestrator.PositionData memory p = liquidityOrchestrator
-            .getPosition(positionKey);
->>>>>>> 53119b21
 
         if (params.zeroForOne) {
             // token0 -> token1
